__all__ = ['writer']

import docutils.core as dc
import docutils.writers
from docutils import nodes

from docutils.writers.latex2e import (Writer, LaTeXTranslator,
                                      PreambleCmds)

from rstmath import mathEnv
import code_block

from options import options, inst_table

from collections import OrderedDict

PreambleCmds.float_settings = '''
\\usepackage[font={small,it},labelfont=bf]{caption}
\\usepackage{float}
'''

class Translator(LaTeXTranslator):
    def __init__(self, *args, **kwargs):
        LaTeXTranslator.__init__(self, *args, **kwargs)

        # Handle author declarations

        self.current_field = ''

        self.author_names = []
        self.author_institutions = []
        self.author_emails = []
        self.paper_title = ''
        self.abstract_text = []
        self.keywords = ''
        self.table_caption = []

        self.abstract_in_progress = False
        self.non_breaking_paragraph = False

    def visit_docinfo(self, node):
        pass

    def depart_docinfo(self, node):
        pass

    def visit_author(self, node):
        self.author_names.append(self.encode(node.astext()))
        raise nodes.SkipNode

    def depart_author(self, node):
        pass

    def visit_classifier(self, node):
        pass

    def depart_classifier(self, node):
        pass

    def visit_field_name(self, node):
        self.current_field = node.astext()
        raise nodes.SkipNode

    def visit_field_body(self, node):
        text = self.encode(node.astext())

        if self.current_field == 'email':
            self.author_emails.append(text)
        elif self.current_field == 'institution':
            self.author_institutions.append(text)

        self.current_field = ''

        raise nodes.SkipNode

    def depart_field_body(self, node):
        raise nodes.SkipNode

    def depart_document(self, node):
        LaTeXTranslator.depart_document(self, node)

        ## Generate footmarks

        # build map: institution -> (author1, author2)
        institution_authors = OrderedDict()
        for auth, inst in zip(self.author_names, self.author_institutions):
            institution_authors.setdefault(inst, []).append(auth)

        def footmark(n):
            """Insert footmark #n.  Footmark 1 is reserved for
            the corresponding author.\
            """
            return ('\\setcounter{footnotecounter}{%d}' % n,
                    '\\fnsymbol{footnotecounter}')

        # Build one footmark for each institution
        institute_footmark = {}
        for i, inst in enumerate(institution_authors):
            institute_footmark[inst] = footmark(i + 2)

        footmark_template = r'\thanks{%(footmark)s %(instutions)}'
        corresponding_auth_template = r'''%%
          %(footmark_counter)s\thanks{%(footmark)s %%
          Corresponding author: \protect\href{mailto:%(email)s}{%(email)s}}'''

        title = self.paper_title
        authors = []
        institutions_mentioned = set()
        for n, (auth, inst) in enumerate(zip(self.author_names,
                                             self.author_institutions)):
            # Corresponding author
            if n == 0:
                authors += [r'%(author)s$^{%(footmark)s}$' % \
                            {'author': auth,
                             'footmark': ''.join(footmark(1)) + ''.join(institute_footmark[inst])}]

                fm_counter, fm = footmark(1)
                authors[-1] += corresponding_auth_template % \
                               {'footmark_counter': fm_counter,
                                'footmark': fm,
                                'email': self.author_emails[0]}

            else:
<<<<<<< HEAD
                auths = ', '.join(authlist[:-1] + ['and ' + authlist[-1],])
            verb= ' is ' if len(authlist)==1 else ' are '
            compsocthanks += auths+verb+'with '+inst+'. '
        
=======
                authors += [r'%(author)s$^{%(footmark)s}$' %
                            {'author': auth,
                             'footmark': ''.join(institute_footmark[inst])}]

            if not inst in institutions_mentioned:
                fm_counter, fm = institute_footmark[inst]
                authors[-1] += r'%(footmark_counter)s\thanks{%(footmark)s %(institution)s}' % \
                               {'footmark_counter': fm_counter,
                                'footmark': fm,
                                'institution': inst}

            institutions_mentioned.add(inst)


        ## Add copyright

>>>>>>> 3c7931b0
        copyright_holder = self.author_names[0] + ('.' if len(self.author_names) == 1 else ' et al.')
        author_notes = r'''%%

          \noindent \copyright\,%(year)s %(copyright_holder)s %(copyright)s%%
        ''' % \
        {'email': self.author_emails[0],
         'year': options['proceedings']['year'],
         'copyright_holder': copyright_holder,
         'copyright': options['proceedings']['copyright']['article']}

        authors[-1] += r'\thanks{%s}' % author_notes


        ## Set up title and page headers

        title_template = r'\newcounter{footnotecounter}' \
                         r'\title{%s}\author{%s}\maketitle'
        title_template = title_template % (title, ', '.join(authors))

        marks = r'''
          \renewcommand{\leftmark}{%s}
          \renewcommand{\rightmark}{%s}
        ''' % (options['proceedings']['title']['short'], title.upper())
        title_template += marks

        self.body_pre_docinfo = [title_template]

        # Save paper stats
        self.document.stats = {'title': title,
                               'authors': ', '.join(self.author_names),
                               'author': self.author_names,
                               'author_email': self.author_emails,
                               'author_institution': self.author_institutions,
                               'abstract': self.abstract_text,
                               'keywords': self.keywords,
                               'copyright_holder': copyright_holder}


    def end_open_abstract(self, node):
        if 'abstract' not in node['classes'] and self.abstract_in_progress:
            self.out.append('\\end{abstract}')
            self.abstract_in_progress = False
        elif self.abstract_in_progress:
            self.abstract_text.append(self.encode(node.astext()))


    def visit_title(self, node):
        self.end_open_abstract(node)

        if self.section_level == 1:
            if self.paper_title:
                import warnings
                warnings.warn(RuntimeWarning("Title set twice--ignored. "
                                             "Could be due to ReST"
                                             "error.)"))
            else:
                self.paper_title = self.encode(node.astext())
            raise nodes.SkipNode

        elif node.astext() == 'References':
            raise nodes.SkipNode

        LaTeXTranslator.visit_title(self, node)

    def visit_paragraph(self, node):
        self.end_open_abstract(node)

        if 'abstract' in node['classes'] and not self.abstract_in_progress:
            self.out.append('\\begin{abstract}')
            self.abstract_text.append(self.encode(node.astext()))
            self.abstract_in_progress = True

        elif 'keywords' in node['classes']:
            self.out.append('\\begin{IEEEkeywords}')
            self.keywords = self.encode(node.astext())

        elif self.non_breaking_paragraph:
            self.non_breaking_paragraph = False

        else:
            self.out.append('\n\n')

    def depart_paragraph(self, node):
        if 'keywords' in node['classes']:
            self.out.append('\\end{IEEEkeywords}')

    def visit_figure(self, node):
        self.requirements['float_settings'] = PreambleCmds.float_settings
        if 'classes' in node.attributes:
            placements = ''.join(node.attributes['classes'])
            self.out.append('\\begin{figure}[%s]'%placements)
        else:
            self.out.append('\\begin{figure}')
        if node.get('ids'):
            self.out += ['\n'] + self.ids_to_labels(node)

    def visit_image(self, node):
        attrs = node.attributes

        # Only add \columnwidth if scale or width have not been specified.
        if 'scale' not in node.attributes and 'width' not in node.attributes:
            node.attributes['width'] = '\columnwidth'

        node.attributes['align'] = 'left'

        LaTeXTranslator.visit_image(self, node)

    def visit_footnote(self, node):
        # Work-around for a bug in docutils where
        # "%" is prepended to footnote text
        LaTeXTranslator.visit_footnote(self, node)
        self.out[-1] = self.out[1].strip('%')

        self.non_breaking_paragraph = True

    def visit_table(self, node):
        self.out.append(r'\begin{table}')
        LaTeXTranslator.visit_table(self, node)

    def depart_table(self, node):
        LaTeXTranslator.depart_table(self, node)

        self.out.append(r'\caption{%s}' % ''.join(self.table_caption))
        self.table_caption = []

        self.out.append(r'\end{table}')
        self.active_table.set('preamble written', 1)

    def visit_thead(self, node):
        # Store table caption locally and then remove it
        # from the table so that docutils doesn't render it
        # (in the wrong place)
        self.table_caption = self.active_table.caption
        self.active_table.caption = []

        LaTeXTranslator.visit_thead(self, node)

    def depart_thead(self, node):
        LaTeXTranslator.depart_thead(self, node)

    def visit_literal_block(self, node):
        self.non_breaking_paragraph = True

        if 'language' in node.attributes:
            # do highlighting
            from pygments import highlight
            from pygments.lexers import PythonLexer, get_lexer_by_name
            from pygments.formatters import LatexFormatter

            extra_opts = 'fontsize=\\footnotesize'

            linenos = node.attributes.get('linenos', False)
            linenostart = node.attributes.get('linenostart', 1)
            if linenos:
                extra_opts += ',xleftmargin=2.25mm,numbersep=3pt'

            lexer = get_lexer_by_name(node.attributes['language'])
            tex = highlight(node.astext(), lexer,
                            LatexFormatter(linenos=linenos,
                                           linenostart=linenostart,
                                           verboptions=extra_opts))

            self.out.append(tex)
            raise nodes.SkipNode
        else:
            LaTeXTranslator.visit_literal_block(self, node)

    def depart_literal_block(self, node):
        LaTeXTranslator.depart_literal_block(self, node)


    def visit_block_quote(self, node):
        self.out.append('\\begin{quotation}')
        LaTeXTranslator.visit_block_quote(self, node)

    def depart_block_quote(self, node):
        LaTeXTranslator.depart_block_quote(self, node)
        self.out.append('\\end{quotation}')


    # Math directives from rstex

    def visit_InlineMath(self, node):
        self.requirements['amsmath'] = r'\usepackage{amsmath}'
        self.body.append('$' + node['latex'] + '$')
        raise nodes.SkipNode

    def visit_PartMath(self, node):
        self.requirements['amsmath'] = r'\usepackage{amsmath}'
        self.body.append(mathEnv(node['latex'], node['label'], node['type']))
        self.non_breaking_paragraph = True
        raise nodes.SkipNode

    def visit_PartLaTeX(self, node):
        if node["usepackage"]:
            for package in node["usepackage"]:
                self.requirements[package] = r'\usepackage{%s}' % package
        self.body.append("\n" + node['latex'] + "\n")
        raise nodes.SkipNode


writer = Writer()
writer.translator_class = Translator<|MERGE_RESOLUTION|>--- conflicted
+++ resolved
@@ -121,12 +121,6 @@
                                 'email': self.author_emails[0]}
 
             else:
-<<<<<<< HEAD
-                auths = ', '.join(authlist[:-1] + ['and ' + authlist[-1],])
-            verb= ' is ' if len(authlist)==1 else ' are '
-            compsocthanks += auths+verb+'with '+inst+'. '
-        
-=======
                 authors += [r'%(author)s$^{%(footmark)s}$' %
                             {'author': auth,
                              'footmark': ''.join(institute_footmark[inst])}]
@@ -143,7 +137,6 @@
 
         ## Add copyright
 
->>>>>>> 3c7931b0
         copyright_holder = self.author_names[0] + ('.' if len(self.author_names) == 1 else ' et al.')
         author_notes = r'''%%
 
